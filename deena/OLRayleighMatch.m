
% Program to run a Rayleigh match experiment on the OneLight
function OLRayleighMatch(varargin)
% Syntax:
%   OLRayleighMatch(varargin)
%
% Description
%    Displays a yellow test light followed by a mixture of two primary
%    lights. Default wavelengths are 580 for test, 670 for p1, and 540 for
%    p2, but these can also be entered by the user/ Subjects can use the
%    game pad's directional pad to adjust the intensity of the test light
%    and the ratio of the two primaries to try and get the two fields to
%    match: right moves the primary ratio towards red and left towards
%    green, up increases the test intensity and down decreases the test
%    intensity. The subject can also use the top 'A' button to toggle step
%    size and the bottom 'y' button to quit.
%
% Inputs:
%    none
%
% Outputs:
%    none
%
% Optional key-value pairs:
%    'p1'    - integer wavelength of the first primary light in nm. Default
%              is 670
%    'p2'    - integer wavelength of the second primary light in nm.
%              Default is 540.
%    'test'  - integer wavelength of the test light in nm. Default is 580.



%% Initial parameters
% Base wavelengths - parse input
p = inputParser;
p.addParameter('p1', 670, @(x) (isnumeric(x)));
p.addParameter('p2', 540, @(x) (isnumeric(x)));
p.addParameter('test', 580, @(x) (isnumeric(x)));
p.parse(varargin{:});

% Scaling factors for intensity of primary and test lights. The two
% primaries are each scaled from 0 to 1, and the arrays are set up so the
% two scaling factors will always add up to 1. We start with primary2
% scaled up to 1 and primary1 scaled down to 0.
adjustment_length = 101; % Length of scaling factor adjustment arrays
p1Scales = linspace(0,1,adjustment_length);
p2Scales = linspace(1,0,adjustment_length);
testScales = linspace(0,1,adjustment_length);

% Get the calibration structure
cal = OLGetCalibrationStructure;

% Spectrum-generating parameters
fullWidthHalfMax = 20;
lambda = 0.001;
[spdLength,primaryLength] =  size(cal.computed.pr650M);
numCols = cal.describe.numColMirrors; % Number of mirrors in each OL column

% Initialize arrays for storing precomputed adjustments. The StartStops
% arrays have one column each for start and stop.
testSpds = zeros(spdLength,adjustment_length);
testSettings = zeros(primaryLength,adjustment_length);
testStartStops = zeros(adjustment_length,2,numCols);

primarySpds = zeros(spdLength,adjustment_length);
primarySettings = zeros(primaryLength,adjustment_length);
primaryStartStops = zeros(adjustment_length,2,numCols);

% Scale primaries and convert to OL spectra
for i = 1:adjustment_length
    testSpds(:,i) = testScales(i) * OLMakeMonochromaticSpd(cal, p.Results.test, fullWidthHalfMax)/3;
    testSettings(:,i) = OLSpdToSettings(cal, testSpds(:,i), 'lambda', lambda);
    
    [testStart,testStop] = OLSettingsToStartsStops(cal, testSettings(:,i));
    testStartStops(i,1,:) = testStart;
    testStartStops(i,2,:) = testStop;
    
    primary1Spd = OLMakeMonochromaticSpd(cal, p.Results.p1, fullWidthHalfMax)/3;
    primary2Spd = OLMakeMonochromaticSpd(cal, p.Results.p2, fullWidthHalfMax)/3;
    primarySpds(:,i) = (p1Scales(i) * primary1Spd) + (p2Scales(i) * primary2Spd);
    primarySettings(:,i) = OLSpdToSettings(cal, primarySpds(:,i), 'lambda', lambda);
    
    [primaryStart,primaryStop] = OLSettingsToStartsStops(cal, primarySettings(:,i));
    primaryStartStops(i,1,:) = primaryStart;
    primaryStartStops(i,2,:) = primaryStop;
end

<<<<<<< HEAD
%% Take a look at spectra
figure; clf; hold on
OLplotSpdCheck(testSpds,cal);

figure; clf;
OLplotSpdCheck(primarySpds,cal);
=======
%% Take a look at spectra (optional)
makeFigs = false;
if makeFigs
    figure; clf; holf on
    OLplotSpdCheck(testSpds,cal);
    
    figure; clf;
    OLplotSpdCheck(primarySpds,cal);
end
>>>>>>> 677ef8f9

%% Display loop
% Display parameters
delaySecs = 2; % time in seconds that a given field is displayed for
isPrimary = true; % are we currently displaying primary or test light?
stepModes = [20 5 1]; % Possible step sizes (relative to adjustment_length)

% Initial position in primary, test, and step size arrays 
primaryPos = 1;
testPos = 1;
stepModePos = 1; % Start with largest step size 

% Intialize OneLight and button box 
ol = OneLight;
gamePad = GamePad(); 
fprintf('Starting display loop \n');

% Loop through primary and test light until the user presses a key
while(true)
    % Display primary or test light
    if isPrimary
        ol.setMirrors(squeeze(primaryStartStops(primaryPos,1,:))', squeeze(primaryStartStops(primaryPos,2,:))');
    else
        ol.setMirrors(squeeze(testStartStops(testPos,1,:))', squeeze(testStartStops(testPos,2,:))');
    end
    
    mglWaitSecs(delaySecs); % Time delay
    isPrimary = ~isPrimary; % Switch from primary to test
    
    % Check for user input
    key = gamePad.getKeyEvent(); 
    if ~isEmpty(key)
        switch(key.charCode)
            case 'GP:Y' % Exit program
                break;
            case 'GP:A' % Switch step size mode 
                stepModePos = stepModePos + 1; 
                if stepModePos > length(stepModes)
                    stepModePos = 1; 
                end 
            case 'GP:North' % Scale up test intensity
                testPos = testPos + stepModes(stepModePos);
                if testPos > adjustment_length
                    testPos = adjustment_length;
                end
            case 'GP:South' % Scale down test intensity
                testPos = testPos - stepModes(stepModePos);
                if testPos < 1
                    testPos = 1;
                end
            case 'GP:East' % Move towards p1
                primaryPos = primaryPos + stepModes(stepModePos);
                if primaryPos > adjustment_length
                    primaryPos = adjustment_length;
                end
            case 'GP:West' % Move towards p2
                primaryPos = primaryPos - stepModes(stepModePos);
                if primaryPos < 1
                    primaryPos = 1;
                end
        end
        fprintf('User pressed key. Test intensity = %g, red primary = %g, step size = %g \n',...
            testScales(testPos), p1Scales(primaryPos), (stepModes(stepModePos)/100.0));
    end
end

% Clean up once user exits
fprintf('User exited the program \n');
ListenChar(0);
mglDisplayCursor(1);
end<|MERGE_RESOLUTION|>--- conflicted
+++ resolved
@@ -85,14 +85,6 @@
     primaryStartStops(i,2,:) = primaryStop;
 end
 
-<<<<<<< HEAD
-%% Take a look at spectra
-figure; clf; hold on
-OLplotSpdCheck(testSpds,cal);
-
-figure; clf;
-OLplotSpdCheck(primarySpds,cal);
-=======
 %% Take a look at spectra (optional)
 makeFigs = false;
 if makeFigs
@@ -102,7 +94,6 @@
     figure; clf;
     OLplotSpdCheck(primarySpds,cal);
 end
->>>>>>> 677ef8f9
 
 %% Display loop
 % Display parameters
